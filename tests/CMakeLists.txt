--- conflicted
+++ resolved
@@ -53,13 +53,8 @@
 add_executable(dft_test dft_test.cpp ${KFR_SRC})
 add_executable(conv_test conv_test.cpp ${KFR_SRC})
 if (MPFR_FOUND)
-<<<<<<< HEAD
-    add_executable(transcendental_test transcendental_test.cpp ${KFR_SRC})
-    target_include_directories(transcendental_test PRIVATE ${MPFR_INCLUDE_DIR})
-=======
     include_directories(${MPFR_INCLUDE_DIR})
     add_executable(transcendental_test transcendental_test.cpp ${KFR_SRC})
->>>>>>> 394b6f7d
     target_link_libraries(transcendental_test ${MPFR_LIBRARIES})
 endif ()
 add_executable(fracdelay_test fracdelay_test.cpp ${KFR_SRC})
@@ -68,30 +63,6 @@
 add_executable(vec_test vec_test.cpp ${KFR_SRC})
 add_executable(stat_test stat_test.cpp ${KFR_SRC})
 
-<<<<<<< HEAD
-enable_testing()
-
-add_test(NAME basic_vector_test
-        COMMAND ${PROJECT_BINARY_DIR}/tests/basic_vector_test)
-add_test(NAME intrinsic_test
-        COMMAND ${PROJECT_BINARY_DIR}/tests/intrinsic_test)
-add_test(NAME fracdelay_test
-        COMMAND ${PROJECT_BINARY_DIR}/tests/fracdelay_test)
-add_test(NAME conv_test
-        COMMAND ${PROJECT_BINARY_DIR}/tests/conv_test)
-if (MPFR_FOUND)
-    add_test(NAME transcendental_test
-        COMMAND ${PROJECT_BINARY_DIR}/tests/transcendental_test)
-endif ()
-add_test(NAME complex_test
-        COMMAND ${PROJECT_BINARY_DIR}/tests/complex_test)
-add_test(NAME vec_test
-        COMMAND ${PROJECT_BINARY_DIR}/tests/vec_test)
-add_test(NAME stat_test
-        COMMAND ${PROJECT_BINARY_DIR}/tests/stat_test)
-add_test(NAME dft_test
-        COMMAND ${PROJECT_BINARY_DIR}/tests/dft_test)
-=======
 if (NOT IOS)
     enable_testing()
 
@@ -117,5 +88,4 @@
             COMMAND ${PROJECT_BINARY_DIR}/tests/multiarch)
     add_test(NAME dft_test
             COMMAND ${PROJECT_BINARY_DIR}/tests/dft_test)
-endif ()
->>>>>>> 394b6f7d
+endif ()